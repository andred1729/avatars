--- conflicted
+++ resolved
@@ -6,12 +6,8 @@
 import json
 import os
 import re
-<<<<<<< HEAD
 import textwrap
 import threading
-=======
-import ast
->>>>>>> 97fa3cda
 from pathlib import Path
 from typing import Any, Dict, List, Mapping, Optional
 
@@ -220,8 +216,57 @@
             sanitized_lines.append(raw_line)
     return textwrap.dedent("\n".join(sanitized_lines)).strip()
 
-<<<<<<< HEAD
-=======
+
+def _extract_speech_kwargs(script: str) -> Optional[Dict[str, Any]]:
+    """Parse a script and return kwargs for speech(...) if present."""
+
+    sanitized_script = _sanitize_script_lines(script)
+    if not sanitized_script:
+        return None
+
+    try:
+        tree = ast.parse(sanitized_script, mode="exec")
+    except SyntaxError:
+        return None
+
+    for node in ast.walk(tree):
+        if not isinstance(node, ast.Call):
+            continue
+
+        func = node.func
+        if isinstance(func, ast.Name):
+            func_name = func.id
+        elif isinstance(func, ast.Attribute):
+            func_name = func.attr
+        else:
+            continue
+
+        if func_name != "speech":
+            continue
+
+        call_kwargs: Dict[str, Any] = {}
+
+        if node.args:
+            try:
+                call_kwargs.setdefault("text", ast.literal_eval(node.args[0]))
+            except Exception:
+                return None
+
+        for keyword in node.keywords:
+            if keyword.arg is None:
+                continue
+            try:
+                call_kwargs[keyword.arg] = ast.literal_eval(keyword.value)
+            except Exception:
+                return None
+
+        text_value = call_kwargs.get("text")
+        if isinstance(text_value, str):
+            return call_kwargs
+
+    return None
+
+
 def _normalize_improved_code(candidate: str) -> str:
     """Strip markdown fences, surrounding quotes, and escaped newlines."""
 
@@ -260,60 +305,6 @@
                     if normalized:
                         return normalized
     return ""
-
-
-def _format_speech_invocation(arguments: Mapping[str, Any]) -> str:
-    """Render a deterministic speech(...) invocation as executable code."""
->>>>>>> 97fa3cda
-
-def _extract_speech_kwargs(script: str) -> Optional[Dict[str, Any]]:
-    """Parse a script and return kwargs for speech(...) if present."""
-
-    sanitized_script = _sanitize_script_lines(script)
-    if not sanitized_script:
-        return None
-
-    try:
-        tree = ast.parse(sanitized_script, mode="exec")
-    except SyntaxError:
-        return None
-
-    for node in ast.walk(tree):
-        if not isinstance(node, ast.Call):
-            continue
-
-        func = node.func
-        if isinstance(func, ast.Name):
-            func_name = func.id
-        elif isinstance(func, ast.Attribute):
-            func_name = func.attr
-        else:
-            continue
-
-        if func_name != "speech":
-            continue
-
-        call_kwargs: Dict[str, Any] = {}
-
-        if node.args:
-            try:
-                call_kwargs.setdefault("text", ast.literal_eval(node.args[0]))
-            except Exception:
-                return None
-
-        for keyword in node.keywords:
-            if keyword.arg is None:
-                continue
-            try:
-                call_kwargs[keyword.arg] = ast.literal_eval(keyword.value)
-            except Exception:
-                return None
-
-        text_value = call_kwargs.get("text")
-        if isinstance(text_value, str):
-            return call_kwargs
-
-    return None
 
 
 def _build_messages(user_prompt: str, memory_messages: List[Dict[str, str]]) -> List[Dict[str, Any]]:
@@ -508,7 +499,6 @@
 
     raise RuntimeError("Exceeded tool iteration limit without final response.")
 
-<<<<<<< HEAD
 
 def _summarize_conversation(memory: ConversationMemory) -> None:
     summary_messages = memory.summary_source_messages()
@@ -589,58 +579,6 @@
 
     _CONVERSATION_MEMORY.record_turn(user_prompt, final_text)
 
-    return {
-        "text": final_text,
-        "actions": actions,
-        "assistant_message": assistant_message,
-    }
-=======
-    code_snippet, had_code_block = _extract_executable_code(final_text)
-    fallback_reason: Optional[str] = None
-    final_speech_script: Optional[str] = None
-
-    if code_snippet:
-        if _execute_generated_code(code_snippet, actions):
-            final_speech_script = code_snippet
-        else:
-            fallback_reason = "Generated script executed without invoking speech."
-
-    if final_speech_script is None:
-        if had_code_block and not code_snippet:
-            raise RuntimeError("Generated code block was not runnable.")
-
-        normalized_text = _normalize_script(final_text)
-        if not normalized_text:
-            normalized_text = "Herdora had nothing to add beyond snarling into the void."
-
-        existing_speech = next((action for action in actions if action.get("name") == "speech"), None)
-        if existing_speech:
-            final_speech_script = _format_speech_invocation(existing_speech["arguments"])
-        else:
-            fallback_text = normalized_text
-            if fallback_reason:
-                summary = normalized_text or "I wound up speechless."
-                fallback_text = (
-                    f"*sighs wearily* {fallback_reason} So here's a begrudging recap: {summary}"
-                )
-            if not fallback_text.startswith("*"):
-                fallback_text = f"*sighs wearily* {fallback_text}"
-            fallback_text = _normalize_script(fallback_text)
-            if not fallback_text:
-                fallback_text = "*sighs wearily* I wound up speechless."
-
-            fallback_arguments: Dict[str, Any] = {
-                "text": fallback_text,
-                "stability": 0.25,
-                "similarity_boost": 0.6,
-            }
-            fallback_script = _format_speech_invocation(fallback_arguments)
-            _execute_generated_code(fallback_script, actions)
-            final_speech_script = fallback_script
-
-    if final_speech_script is None:
-        raise RuntimeError("Failed to generate a speech script.")
-
     improved_code: str = ""
     rewrite_payload: Optional[Dict[str, Any]] = None
     rewrite_error: Optional[str] = None
@@ -656,9 +594,10 @@
         rewrite_error = str(exc)
 
     response: Dict[str, Any] = {
-        "text": final_speech_script,
-        "speech": final_speech_script,
+        "text": final_text,
+        "speech": final_text,
         "actions": actions,
+        "assistant_message": assistant_message,
         "improved_code": improved_code,
     }
 
@@ -667,5 +606,4 @@
     if rewrite_error is not None:
         response["rewrite_error"] = rewrite_error
 
-    return response
->>>>>>> 97fa3cda
+    return response